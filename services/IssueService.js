/*
 * Copyright (c) 2017 TopCoder, Inc. All rights reserved.
 */
'use strict';

/**
 * This service processes incoming issue events.
 * Changes in 1.1:
 * - changes related to https://www.topcoder.com/challenges/30060466
 * @author TCSCODER
 * @version 1.1
 */
const config = require('config');
const _ = require('lodash');
const Joi = require('joi');
const MarkdownIt = require('markdown-it');
const logger = require('../utils/logger');
const errors = require('../utils/errors');
const topcoderApiHelper = require('../utils/topcoder-api-helper');
<<<<<<< HEAD
=======
const models = require('../models');
const dbHelper = require('../utils/db-helper');
const helper = require('../utils/helper');
>>>>>>> db3a02cf
const gitHelper = require('../utils/git-helper');
const emailService = require('./EmailService');
const userService = require('./UserService');
const eventService = require('./EventService');

const md = new MarkdownIt();

/**
 * Generate the contest url, given the challenge id
 * @param {String} challengeId The id of the challenge in topcoder
 * @returns {String} The topcoder url to access the challenge
 * @private
 */
function getUrlForChallengeId(challengeId) {
  return `${config.TC_URL}/challenges/${challengeId}`;
}

/**
 * Parse the prize from issue title.
 * @param {Object} issue the issue
 * @returns {boolean} true if the prizes can be parsed; or false otherwise
 * @private
 */
function parsePrizes(issue) {
  const matches = issue.title.match(/(\$[0-9]+)(?=.*\])/g);

  if (!matches || matches.length === 0) {
    return false;
  }

  issue.prizes = _.map(matches, (match) => parseInt(match.replace('$', ''), 10));
  issue.title = issue.title.replace(/^(\[.*\])/, '').trim();
  return true;
<<<<<<< HEAD
}

/**
 * Check the error object contains some error messages
 * @param {Object} err the error object
 * @param {Array} validErrorMessages the valid error messages
 * @returns {boolean} true if the error contains some valid error messages; or false otherwise
 * @private
 */
function checkErrorMessages(err, validErrorMessages) {
  return _.some(validErrorMessages, (errorMessage) => err.message && err.message.includes(errorMessage));
}

/**
 * handles the event gracefully when there is error processing the event
 * @param {Object} event the event
 * @param {Object} issue the issue
 * @param {Object} err the error
 */
async function handleEventGracefully(event, issue, err) {
  if (err.errorAt === 'topcoder' || err.errorAt === 'processor') {
    event.retryCount = _.toInteger(event.retryCount);
    // reschedule event
    if (event.retryCount <= config.RETRY_COUNT) {
      logger.debug('Scheduling event for next retry');
      const newEvent = {...event};
      newEvent.retryCount += 1;

      const validErrorMessages = ['Failed to create challenge.', 'Failed to activate challenge.'];

      delete newEvent.copilot;
      setTimeout(async () => {
        const kafka = require('../utils/kafka'); // eslint-disable-line
        await kafka.send(JSON.stringify(newEvent));
        logger.debug('The event is scheduled for retry');
      }, config.RETRY_INTERVAL);
    }

    if (event.retryCount === config.RETRY_COUNT) {
      let comment = `[${err.statusCode}]: ${err.message}`;
      if (event.event === 'issue.closed' && event.paymentSuccessful === false) {
        comment = `Payment failed: ${comment}`;
      }
      // notify error in git host
      await gitHelper.createComment(event, issue.number, comment);

      if (event.event === 'issue.closed') {
        // reopen
        await gitHelper.reOpenIssue(event, issue);
        // ensure label is ready for review
        const readyForReviewLabels = [config.READY_FOR_REVIEW_ISSUE_LABEL];
        await gitHelper.addLabels(event, issue.number, readyForReviewLabels);
      }
    }
  }
  throw err;
=======
>>>>>>> db3a02cf
}

/**
 * check if challenge is exists for given issue in db/topcoder
 * @param {Object} event the event
 * @param {Object} issue the issue
 * @param {Boolean} create create if not found
 * @returns {Promise<Object>} the found db issue if exists
 * @private
 */
async function ensureChallengeExists(event, issue, create = true) {
  let dbIssue = await dbHelper.scanOne(models.Issue, {
    number: issue.number,
    provider: issue.provider,
    repositoryId: issue.repositoryId
  });

  if (dbIssue && dbIssue.status === 'challenge_creation_pending') {
    throw errors.internalDependencyError(`Challenge for the updated issue ${issue.number} is creating, rescheduling this event`);
  }
  if (dbIssue && dbIssue.status === 'challenge_creation_failed') {
    // remove issue from db
    await dbHelper.remove(models.Issue, {
      number: issue.number,
      provider: issue.provider,
      repositoryId: issue.repositoryId
    });
    dbIssue = null;
  }

  if (!dbIssue && create) {
    await handleIssueCreate(event, issue);
    dbIssue = await dbHelper.scanOne(models.Issue, {
      number: issue.number,
      provider: issue.provider,
      repositoryId: issue.repositoryId
    });
  }
  return dbIssue;
}

/**
 * gets the project detail
 * @param {Object} event the event data
 * @returns {Promise<Object>} the project detail
 * @private
 */
<<<<<<< HEAD
async function getProjectDetail(issue, event) {
  const fullRepoUrl = gitHelper.getFullRepoUrl(event);
  const project = await models.Project.findOne({
=======
async function getProjectDetail(event) {
  const fullRepoUrl = gitHelper.getFullRepoUrl(event);
  const project = await dbHelper.scanOne(models.Project, {
>>>>>>> db3a02cf
    repoUrl: fullRepoUrl
  });

<<<<<<< HEAD
=======
  return project;
}

>>>>>>> db3a02cf
/**
 * removes the current assignee if user is not found in topcoder X mapping.
 * user first need to sign up in Topcoder X
 * @param {Object} event the event
 * @param {Number} assigneeUserId the issue assignee id
 * @param {Object} issue the issue
 * @param {boolean} reOpen the flag whether to reopen the issue or not
 * @param {String} comment if any predefined message us there
 * @private
 */
<<<<<<< HEAD
async function rollbackAssignee(event, assigneeUserId, issue, reOpen = false) {
  const assigneeUsername = await gitHelper.getUsernameById(event, assigneeUserId);
  // comment on the git ticket for the user to self-sign up with the Topcoder x Self-Service tool
  const comment = `@${assigneeUsername}, please sign-up with Topcoder X tool`;
  await gitHelper.createComment(event, issue.number, comment);
  // un-assign the user from the ticket
  await gitHelper.removeAssign(event, issue.number, assigneeUserId, assigneeUsername);
  if (reOpen) {
    await gitHelper.reOpenIssue(event, issue);
=======
async function rollbackAssignee(event, assigneeUserId, issue, reOpen = false, comment = null) {
  const assigneeUsername = await gitHelper.getUsernameById(event, assigneeUserId);
  if (!comment) {
    // comment on the git ticket for the user to self-sign up with the Topcoder x Self-Service tool
    comment = `@${assigneeUsername}, please sign-up with Topcoder X tool`;
  }
  await gitHelper.createComment(event, issue.number, comment);
  await gitHelper.removeAssign(event, issue.number, assigneeUserId, assigneeUsername);
  if (reOpen) {
    await eventService.reOpenIssue(event, issue);
>>>>>>> db3a02cf
  }
}

/**
 * Parse the comments from issue comment.
 * @param {Object} comment the comment
 * @returns {Object} the parsed comment
 * @private
 */
function parseComment(comment) {
  const parsedComment = {};

  parsedComment.isBid = /\/bid/.test(comment.body);
  if (parsedComment.isBid) {
    // parse bid amount
    const amountWithCommand = comment.body.match(/\/bid[ \t]+\$[0-9]+/g);
    if (!amountWithCommand || amountWithCommand.length === 0) {
      throw new Error(`Cannot parse bid amount from comment: '${comment.body}'`);
    }
    const numberPart = amountWithCommand[0].match(/\$[0-9]+/g)[0].replace('$', '');
    parsedComment.bidAmount = parseInt(numberPart, 10);
  }

  parsedComment.isAcceptBid = /\/accept_bid/.test(comment.body);
  if (parsedComment.isAcceptBid) {
    // eslint-disable-next-line no-useless-escape
    const command = comment.body.match(/\/accept_bid[ \t]+\@([^\s]+)[ \t]+\$[0-9]+/g);
    if (!command || command.length === 0) {
      throw new Error('Accept bid command is not valid');
    }
    // parse the accepted user
    // any word after @ till first space
    parsedComment.assignedUser = command[0].match(/@([^\s]+)/g)[0].replace('@', '');
    // parse accepted bid amount
    const numberPart = command[0].match(/\$[0-9]+/g)[0].replace('$', '');
    logger.debug(`parsed dollar amount out as ${numberPart}`);
    parsedComment.acceptedBidAmount = parseInt(numberPart, 10);
  }
  return parsedComment;
}

/**
 * handles the issue assignment
 * @param {Object} event the event
 * @param {Object} issue the issue
 * @param {Boolean} force force to assign (if there is no OpenForPickup label)
 * @private
 */
async function handleIssueAssignment(event, issue, force = false) {
  const assigneeUserId = event.data.assignee.id;
  logger.debug(`Looking up TC handle of git user: ${assigneeUserId}`);
  const userMapping = await userService.getTCUserName(event.provider, assigneeUserId);
  if (userMapping && userMapping.topcoderUsername) {
    let dbIssue;
    try {
      dbIssue = await ensureChallengeExists(event, issue);

      // Handle multiple assignees. TC-X allows only one assignee.
      if (event.data.issue.assignees && event.data.issue.assignees.length > 1) {
        const comment = 'Topcoder-X only supports a single assignee on a ticket to avoid issues with payment';
        await gitHelper.createComment(event, issue.number, comment);
        return;
      }

      // The assignees is updated but the assignee has already registered.
      if (dbIssue.assignee === issue.assignee) {
        logger.debug(`${userMapping.topcoderUsername} Already registered as assignee`);
        return;
      }

      // ensure issue has open for pickup label
      const hasOpenForPickupLabel = _(issue.labels).includes(config.OPEN_FOR_PICKUP_ISSUE_LABEL); // eslint-disable-line lodash/chaining
      const hasNotReadyLabel = _(issue.labels).includes(config.NOT_READY_ISSUE_LABEL); // eslint-disable-line lodash/chaining
      if (!hasOpenForPickupLabel && !force) {
        if (!issue.assignee) {
          const issueLabels = _(issue.labels).push(config.NOT_READY_ISSUE_LABEL).value(); // eslint-disable-line lodash/chaining
          const comment = `This ticket isn't quite ready to be worked on yet.Please wait until it has the ${config.OPEN_FOR_PICKUP_ISSUE_LABEL} label`;

          logger.debug(`Adding label ${config.NOT_READY_ISSUE_LABEL}`);
          await gitHelper.addLabels(event, issue.number, issueLabels);

          await rollbackAssignee(event, assigneeUserId, issue, false, comment);
        } else {
          logger.debug('Does not has Open for pickup but has assignee, remain labels');
          await gitHelper.addLabels(event, issue.number, issue.labels);

          if (!hasNotReadyLabel) { // eslint-disable-line max-depth
            const contestUrl = getUrlForChallengeId(dbIssue.challengeId);
            const comment = `Contest ${contestUrl} has been updated - ${userMapping.topcoderUsername} has been unassigned.`;
            await rollbackAssignee(event, assigneeUserId, issue, false, comment);
          } else {
            const comment = `This ticket isn't quite ready to be worked on yet. Please wait until it has the ${config.OPEN_FOR_PICKUP_ISSUE_LABEL} label`;
            await rollbackAssignee(event, assigneeUserId, issue, false, comment);
          }
        }
        return;
      }

      logger.debug(`Getting the topcoder member ID for member name: ${userMapping.topcoderUsername}`);
      const topcoderUserId = await topcoderApiHelper.getTopcoderMemberId(userMapping.topcoderUsername);
      // Update the challenge
      logger.debug(`Assigning user to challenge: ${userMapping.topcoderUsername}`);
      topcoderApiHelper.assignUserAsRegistrant(topcoderUserId, dbIssue.challengeId);
      dbIssue = await dbHelper.update(models.Issue, dbIssue.id, {
        assignee: issue.assignee,
        assignedAt: new Date(),
        updatedAt: new Date()
      });

      // remove open for pickup and add assigned
      const updateLabels = _(issue.labels)
        .filter((i) => i !== config.OPEN_FOR_PICKUP_ISSUE_LABEL)
        .push(config.ASSIGNED_ISSUE_LABEL)
        .value();

      await gitHelper.addLabels(event, issue.number, updateLabels);
    } catch (err) {
      eventService.handleEventGracefully(event, issue, err);
      return;
    }
    const contestUrl = getUrlForChallengeId(dbIssue.challengeId);
    const comment = `Contest ${contestUrl} has been updated - it has been assigned to ${userMapping.topcoderUsername}.`;
    await gitHelper.createComment(event, issue.number, comment);

    logger.debug(`Member ${userMapping.topcoderUsername} is assigned to challenge with id ${dbIssue.challengeId}`);
  } else {
    await rollbackAssignee(event, assigneeUserId, issue);
  }
}

/**
 * handles the issue comment event
 * @param {Object} event the event
 * @param {Object} issue the issue
 * @private
 */
async function handleIssueComment(event, issue) {
  const parsedComment = parseComment(event.data.comment);
  if (parsedComment.isBid) {
    logger.debug(`New bid is received with amount ${parsedComment.bidAmount}.`);
    await emailService.sendNewBidEmail(event.data, parsedComment.bidAmount);
  }
  if (parsedComment.isAcceptBid) {
    logger.debug(`Bid by ${parsedComment.assignedUser} is accepted with amount ${parsedComment.bidAmount} `);
    const newTitle = `[$${parsedComment.acceptedBidAmount}] ${issue.title}`;
    logger.debug(`updating issue: ${event.data.repository.name}/${issue.number}`);

    await gitHelper.updateIssue(event, issue.number, newTitle);

    // assign user
    logger.debug(`assigning user, ${parsedComment.assignedUser} to issue: ${event.data.repository.name}/${issue.number}`);
    await gitHelper.assignUser(event, issue.number, parsedComment.assignedUser);
  }
}

/**
 * handles the issue update event
 * @param {Object} event the event
 * @param {Object} issue the issue
 * @private
 */
async function handleIssueUpdate(event, issue) {
  let dbIssue;
  try {
    dbIssue = await ensureChallengeExists(event, issue, false);

    if (dbIssue.title === issue.title &&
      dbIssue.body === issue.body &&
      dbIssue.prizes.length === issue.prizes.length &&
      dbIssue.prizes[0] === issue.prizes[0]) {
      // Title, body, prizes doesn't change, just ignore
      logger.debug(`nothing changed for issue ${issue.number}`);
      return;
    }

    // Update the challenge
    await topcoderApiHelper.updateChallenge(dbIssue.challengeId, {
      name: issue.title,
      detailedRequirements: issue.body,
      prizes: issue.prizes
    });
    // Save
    await dbHelper.update(models.Issue, dbIssue.id, {
      title: issue.title,
      body: issue.body,
      prizes: issue.prizes,
      labels: issue.labels,
      assignee: issue.assignee,
      updatedAt: new Date()
    });
  } catch (e) {
    await eventService.handleEventGracefully(event, issue, e);
    return;
  }
<<<<<<< HEAD
  // comment on the git ticket for the user to self-sign up with the Topcoder x Self-Service tool
  const contestUrl = getUrlForChallengeId(dbIssue.challengeId);
  const comment = `Contest ${contestUrl} has been updated - the new changes has been updated for this ticket.`;
  await gitHelper.createComment(event, issue.number, comment);
=======
>>>>>>> db3a02cf

  logger.debug(`updated challenge ${dbIssue.challengeId} for for issue ${issue.number}`);
}


/**
 * handles the issue closed event
 * @param {Object} event the event
 * @param {Object} issue the issue
 * @private
 */
async function handleIssueClose(event, issue) {
  let dbIssue;
  try {
    dbIssue = await ensureChallengeExists(event, issue);
    event.dbIssue = dbIssue;

    if (!event.paymentSuccessful) {
      let closeChallenge = false;
      // if issue is closed without Fix accepted label
      if (!_.includes(event.data.issue.labels, config.FIX_ACCEPTED_ISSUE_LABEL) || _.includes(event.data.issue.labels, config.CANCELED_ISSUE_LABEL)) {
        logger.debug(`This issue ${issue.number} is closed without fix accepted label.`);
        let comment = 'This ticket was not processed for payment. If you would like to process it for payment,';
        comment += ' please reopen it, add the ```' + config.FIX_ACCEPTED_ISSUE_LABEL + '``` label, and then close it again';// eslint-disable-line
        await gitHelper.createComment(event, issue.number, comment);
        closeChallenge = true;
      }

      if (issue.prizes[0] === 0) {
        closeChallenge = true;
      }
<<<<<<< HEAD
      
=======

>>>>>>> db3a02cf
      if (closeChallenge) {
        logger.debug(`The associated challenge ${dbIssue.challengeId} is being scheduled for cancellation since no payment will be given`);
        setTimeout(async () => {
          await topcoderApiHelper.cancelPrivateContent(dbIssue.challengeId);
          logger.debug(`The challenge ${dbIssue.challengeId} is deleted`);
        }, config.CANCEL_CHALLENGE_INTERVAL); //eslint-disable-line
        return;
      }

      // if issue is closed without assignee then do nothing
      if (!event.data.assignee.id) {
        logger.debug(`This issue ${issue.number} doesn't have assignee so ignoring this event.`);
        return;
      }

      // if issue has paid label don't process further
      if (_.includes(event.data.issue.labels, config.PAID_ISSUE_LABEL)) {
        logger.debug(`This issue ${issue.number} is already paid with challenge ${dbIssue.challengeId}`);
        return;
      }
      logger.debug(`Getting the challenge meta-data for challenge ID : ${dbIssue.challengeId}`);

      const challenge = await topcoderApiHelper.getChallengeById(dbIssue.challengeId);
<<<<<<< HEAD
      if(challenge['currentStatus']=='Completed'){
=======
      if (challenge.currentStatus === 'Completed') {
>>>>>>> db3a02cf
        logger.debug('Challenge is already complete, so no point in trying to do anything further');
        return;
      }

      logger.debug(`Looking up TC handle of git user: ${event.data.assignee.id}`);
      const assigneeMember = await userService.getTCUserName(event.provider, event.data.assignee.id);
<<<<<<< HEAD
      event.assigneeMember = assigneeMember
=======
      event.assigneeMember = assigneeMember;
>>>>>>> db3a02cf

      // no mapping is found for current assignee remove assign, re-open issue and make comment
      // to assignee to login with Topcoder X
      if (!(assigneeMember && assigneeMember.topcoderUsername)) {
        await rollbackAssignee(event, event.data.assignee.id, issue, true);
      }

      // get project detail from db
      const project = await getProjectDetail(event);

      logger.debug(`Getting the billing account ID for project ID: ${project.tcDirectId}`);
      const accountId = await topcoderApiHelper.getProjectBillingAccountId(project.tcDirectId);

      logger.debug(`Assigning the billing account id ${accountId} to challenge`);

      // adding assignees as well if it is missed/failed during update
      // prize needs to be again set after adding billing account otherwise it won't let activate
      const updateBody = {
        billingAccountId: accountId,
        prizes: issue.prizes
      };
      await topcoderApiHelper.updateChallenge(dbIssue.challengeId, updateBody);

<<<<<<< HEAD
      let copilotAlreadySet = await topcoderApiHelper.roleAlreadySet(dbIssue.challengeId, 'Copilot');

      if(!copilotAlreadySet){
=======
      const copilotAlreadySet = await topcoderApiHelper.roleAlreadySet(dbIssue.challengeId, 'Copilot');

      if (!copilotAlreadySet) {
>>>>>>> db3a02cf
        logger.debug(`Getting the topcoder member ID for copilot name : ${event.copilot.topcoderUsername}`);
        // get copilot tc user id
        const copilotTopcoderUserId = await topcoderApiHelper.getTopcoderMemberId(event.copilot.topcoderUsername);

        // role id 14 for copilot
        const copilotResourceBody = {
          roleId: 14,
          resourceUserId: copilotTopcoderUserId,
          phaseId: 0,
          addNotification: true,
          addForumWatch: true
        };
        await topcoderApiHelper.addResourceToChallenge(dbIssue.challengeId, copilotResourceBody);
<<<<<<< HEAD
      }
      else{
=======
      } else {
>>>>>>> db3a02cf
        logger.debug('Copilot is already set, so skipping');
      }

      logger.debug(`Getting the topcoder member ID for member name: ${assigneeMember.topcoderUsername}`);
      const winnerId = await topcoderApiHelper.getTopcoderMemberId(assigneeMember.topcoderUsername);
      const assigneeAlreadySet = await topcoderApiHelper.roleAlreadySet(dbIssue.challengeId, 'Submitter');

<<<<<<< HEAD
      let assigneeAlreadySet = await topcoderApiHelper.roleAlreadySet(dbIssue.challengeId, 'Submitter');

      if(!assigneeAlreadySet){
        // adding reg
        logger.debug('Adding assignee because one was not set');
        await topcoderApiHelper.assignUserAsRegistrant(winnerId, dbIssue.challengeId);
      }
      else{
=======
      if (!assigneeAlreadySet) {
        // adding reg
        logger.debug('Adding assignee because one was not set');
        await topcoderApiHelper.assignUserAsRegistrant(winnerId, dbIssue.challengeId);
      } else {
>>>>>>> db3a02cf
        logger.debug('Assignee is already set, so skipping');
      }

      // activate challenge
<<<<<<< HEAD
      if(challenge['currentStatus']=='Draft'){
=======
      if (challenge.currentStatus === 'Draft') {
>>>>>>> db3a02cf
        await topcoderApiHelper.activateChallenge(dbIssue.challengeId);
      }

      logger.debug(`Closing challenge with winner ${assigneeMember.topcoderUsername}(${winnerId})`);
      await topcoderApiHelper.closeChallenge(dbIssue.challengeId, winnerId);
      event.paymentSuccessful = true;
    }
  } catch (e) {
    event.paymentSuccessful = event.paymentSuccessful === true; // if once paid shouldn't be false
<<<<<<< HEAD
    await handleEventGracefully(event, issue, e);
=======
    await eventService.handleEventGracefully(event, issue, e);
>>>>>>> db3a02cf
    return;
  }
  try {
    logger.debug('update issue as paid');
    const labels = _(dbIssue.labels)
      .filter((i) => i !== config.OPEN_FOR_PICKUP_ISSUE_LABEL && i !== config.ASSIGNED_ISSUE_LABEL)
      .push(config.ASSIGNED_ISSUE_LABEL)
      .value();
    dbIssue = await dbHelper.update(models.Issue, dbIssue.id, {
      labels,
      updatedAt: new Date()
    });
<<<<<<< HEAD
    await dbIssue.save();
    await gitHelper.markIssueAsPaid(event, issue.number, dbIssue.challengeId);
  } catch (e) {
    await handleEventGracefully(event, issue, e);
=======
    await gitHelper.markIssueAsPaid(event, issue.number, dbIssue.challengeId, labels);
  } catch (e) {
    await eventService.handleEventGracefully(event, issue, e);
>>>>>>> db3a02cf
    return;
  }
}


/**
 * handles the issue create event
 * @param {Object} event the event
 * @param {Object} issue the issue
 * @param {Boolean} recreate indicate that the process is to recreate an issue
 * @private
 */
async function handleIssueCreate(event, issue, recreate = false) {
  // check if project for such repository is already created
  const project = await getProjectDetail(event);

  if (!project) {
    throw new Error(
      'There is no project associated with this repository');
  }// if existing found don't create a project

  // Check if duplicated
  let dbIssue = await dbHelper.scanOne(models.Issue, {
    number: issue.number,
    provider: issue.provider,
    repositoryId: issue.repositoryId
  });

  if (dbIssue) {
    throw new Error(
      `Issue ${issue.number} is already in ${dbIssue.status}`);
  }

  // create issue with challenge creation pending
  const issueObject = _.assign({}, _.omit(issue, 'assignee'), {
    id: helper.generateIdentifier(),
    status: 'challenge_creation_pending'
  });
  dbIssue = await dbHelper.create(models.Issue, issueObject);

  const projectId = project.tcDirectId;

  let fullRepoUrl;
  if (issue.provider === 'github') {
    fullRepoUrl = `https://github.com/${event.data.repository.full_name}`;
  } else if (issue.provider === 'gitlab') {
    fullRepoUrl = `${config.GITLAB_API_BASE_URL}/${event.data.repository.full_name}`;
  }

  logger.debug(`existing project was found with id ${projectId} for repository ${event.data.repository.full_name}`);
  try {
    // Create a new challenge
    issue.challengeId = await topcoderApiHelper.createChallenge({
      name: issue.title,
      projectId,
      detailedRequirements: issue.body,
      prizes: issue.prizes,
      task: true,
      submissionGuidelines: `Git issue link: ${fullRepoUrl}/issues/${issue.number}`
    });

    // Save
    // update db payment
    await dbHelper.update(models.Issue, dbIssue.id, {
      challengeId: issue.challengeId,
      status: 'challenge_creation_successful',
      updatedAt: new Date()
    });
  } catch (e) {
<<<<<<< HEAD
    await Issue.remove({
=======
    logger.error(`Challenge creation failure: ${e}`);
    await dbHelper.remove(models.Issue, {
>>>>>>> db3a02cf
      number: issue.number,
      provider: issue.provider,
      repositoryId: issue.repositoryId
    });
<<<<<<< HEAD
    await handleEventGracefully(event, issue, e);
=======
    await eventService.handleEventGracefully(event, issue, e);
>>>>>>> db3a02cf
    return;
  }

  const contestUrl = getUrlForChallengeId(issue.challengeId);
  const comment = `Contest ${contestUrl} has been created for this ticket.`;
  await gitHelper.createComment(event, issue.number, comment);
<<<<<<< HEAD
  if (event.provider === 'gitlab') {
=======

  if (event.provider === 'gitlab' || recreate) {
>>>>>>> db3a02cf
    // if assignee is added during issue create then assign as well
    if (event.data.issue.assignees && event.data.issue.assignees.length > 0 && event.data.issue.assignees[0].id) {
      event.data.assignee = {
        id: event.data.issue.assignees[0].id
      };
      await handleIssueAssignment(event, issue, true);
    }
  }
  logger.debug(`new challenge created with id ${issue.challengeId} for issue ${issue.number}`);
}

/**
 * handles the issue label updated event
 * @param {Object} event the event
 * @param {Object} issue the issue
 * @private
 */
async function handleIssueLabelUpdated(event, issue) {
  let dbIssue;
  try {
    dbIssue = await ensureChallengeExists(event, issue, false);
  } catch (e) {
    await eventService.handleEventGracefully(event, issue, e);
    return;
  }
  await dbHelper.update(models.Issue, dbIssue.id, {
    labels: issue.labels,
    updatedAt: new Date()
  });
}

/**
 * handles the issue un assignment event
 * @param {Object} event the event
 * @param {Object} issue the issue
 * @private
 */
async function handleIssueUnAssignment(event, issue) {
  let dbIssue;
  try {
    dbIssue = await ensureChallengeExists(event, issue);
    if (dbIssue.assignee) {
      const assigneeUserId = gitHelper.getUserIdByLogin(event, dbIssue.assignee);
      logger.debug(`Looking up TC handle of git user: ${assigneeUserId}`);
      const userMapping = await userService.getTCUserName(event.provider, assigneeUserId);

      // We still have assignee(s) left on the ticket.
      if (event.data.issue.assignees && event.data.issue.assignees.length > 0) {
        for (const assignee of event.data.issue.assignees) { // eslint-disable-line
          assignee.username = await gitHelper.getUsernameById(event, assignee.id);
        }
        if (_.find(event.data.issue.assignees, {username: dbIssue.assignee})) {
          return;
        }
      }

      if (userMapping && userMapping.topcoderUsername) {
        // remove assigned and add open for pickup
        const updateLabels = _(issue.labels)
          .filter((i) => i !== config.ASSIGNED_ISSUE_LABEL)
          .push(config.OPEN_FOR_PICKUP_ISSUE_LABEL)
          .value();
        issue.labels = updateLabels;
        logger.debug(`Getting the topcoder member ID for member name: ${userMapping.topcoderUsername}`);
        const topcoderUserId = await topcoderApiHelper.getTopcoderMemberId(userMapping.topcoderUsername);
        // Update the challenge to remove the assignee
        logger.debug(`un-assigning user from challenge: ${userMapping.topcoderUsername}`);
        topcoderApiHelper.removeResourceToChallenge(dbIssue.challengeId, {
          roleId: 1,
          resourceUserId: topcoderUserId
        });
        const contestUrl = getUrlForChallengeId(dbIssue.challengeId);
        const comment = `Contest ${contestUrl} has been updated - ${userMapping.topcoderUsername} has been unassigned.`;
        await gitHelper.createComment(event, issue.number, comment);
<<<<<<< HEAD
=======
        await gitHelper.addLabels(event, issue.number, updateLabels);
>>>>>>> db3a02cf
        logger.debug(`Member ${userMapping.topcoderUsername} is unassigned from challenge with id ${dbIssue.challengeId}`);
      }
    } else {
      // Handle multiple assignees. TC-X allows only one assignee.
      if (event.data.issue.assignees && event.data.issue.assignees.length > 1) {
        const comment = 'Topcoder-X only supports a single assignee on a ticket to avoid issues with payment';
        await gitHelper.createComment(event, issue.number, comment);
        return;
      }

      // There is one left assignee. Register it to the system.
      if (event.data.issue.assignees && event.data.issue.assignees.length === 1) {
        event.data.assignee = event.data.issue.assignees[0];
        await handleIssueAssignment(event, issue);
        return;
      }
    }
  } catch (e) {
    await eventService.handleEventGracefully(event, issue, e);
    return;
  }
  await dbHelper.update(models.Issue, dbIssue.id, {
    assignee: null,
    assignedAt: null,
    updatedAt: new Date()
  });

  // There is one left assignee. Register it to the system.
  if (event.data.issue.assignees && event.data.issue.assignees.length === 1) {
    event.data.assignee = event.data.issue.assignees[0];
    await handleIssueAssignment(event, issue);
    return;
  }
}

/**
 * handles the issue recreate event
 * @param {Object} event the event
 * @param {Object} issue the issue
 * @private
 */
async function handleIssueRecreate(event, issue) {
  const dbIssue = await dbHelper.scanOne(models.Issue, {
    number: issue.number,
    provider: issue.provider,
    repositoryId: issue.repositoryId
  });

  try {
    await dbIssue.delete();
  } catch (err) {
    // Just log the error, keep the process go on.
    logger.error(`Error cleaning the old DB and its challenge.\n ${err}`);
  }

  await handleIssueCreate(event, issue, true);
  // handleIssueLabelUpdated(event, issue);
}

/**
 * Process issue event.
 * @param {Object} event the event
 */
async function process(event) {
  Joi.attempt(event, process.schema);

  const issue = {
    number: event.data.issue.number,
    title: event.data.issue.title,
    body: event.data.issue.body,
    provider: event.provider,
    repositoryId: event.data.repository.id,
    labels: event.data.issue.labels
  };
  const fullRepoUrl = gitHelper.getFullRepoUrl(event);
<<<<<<< HEAD

  const project = await models.Project.findOne({
=======
  const project = await dbHelper.scanOne(models.Project, {
>>>>>>> db3a02cf
    repoUrl: fullRepoUrl
  });

  issue.projectId = project.id;

  // Parse prize from title
<<<<<<< HEAD
  let hasPrizes = parsePrizes(issue);
=======
  const hasPrizes = parsePrizes(issue);
>>>>>>> db3a02cf
  // If the issue does not have prizes set, skip all processing
  if (!hasPrizes) {
    return;
  }
<<<<<<< HEAD
  const copilot = await userService.getRepositoryCopilot(event.provider, event.data.repository.full_name);
=======
  const copilot = await userService.getRepositoryCopilotOrOwner(event.provider, event.data.repository.full_name);
>>>>>>> db3a02cf
  event.copilot = copilot;

  // Markdown the body
  issue.body = md.render(_.get(issue, 'body', ''));
  if (event.data.issue.assignees && event.data.issue.assignees.length > 0 && event.data.issue.assignees[0].id) {
<<<<<<< HEAD
    issue.assign = await gitHelper.getUsernameById(event, event.data.issue.assignees[0].id);
=======
    issue.assignee = await gitHelper.getUsernameById(event, event.data.issue.assignees[0].id);
>>>>>>> db3a02cf
  }
  if (event.event === 'issue.created') {
    await handleIssueCreate(event, issue);
  } else if (event.event === 'issue.updated') {
    await handleIssueUpdate(event, issue);
  } else if (event.event === 'issue.closed') {
    await handleIssueClose(event, issue);
  } else if (event.event === 'comment.created' || event.event === 'comment.updated') {
    await handleIssueComment(event, issue);
  } else if (event.event === 'issue.assigned') {
    await handleIssueAssignment(event, issue);
  } else if (event.event === 'issue.labelUpdated') {
    await handleIssueLabelUpdated(event, issue);
  } else if (event.event === 'issue.unassigned') {
    await handleIssueUnAssignment(event, issue);
  } else if (event.event === 'issue.recreated') {
    await handleIssueRecreate(event, issue);
  }
}

process.schema = Joi.object().keys({
  event: Joi.string().valid('issue.created', 'issue.updated', 'issue.closed', 'comment.created', 'comment.updated', 'issue.assigned',
    'issue.labelUpdated', 'issue.unassigned', 'issue.recreated').required(),
  provider: Joi.string().valid('github', 'gitlab').required(),
  data: Joi.object().keys({
    issue: Joi.object().keys({
      number: Joi.number().required(),
      title: Joi.string().required(),
      body: Joi.string().allow(''),
      labels: Joi.array().items(Joi.string()),
      assignees: Joi.array().items(Joi.object().keys({
        id: Joi.number().required()
      })),
      owner: Joi.object().keys({
        id: Joi.number().required()
      })
    }).required(),
    repository: Joi.object().keys({
      id: Joi.number().required(),
      name: Joi.string().required(),
      full_name: Joi.string().required()
    }).required(),
    comment: Joi.object().keys({
      id: Joi.number().required(),
      body: Joi.string().allow(''),
      user: Joi.object().keys({
        id: Joi.number().required()
      })
    }),
    assignee: Joi.object().keys({
      id: Joi.number().required().allow(null)
    }),
    labels: Joi.array().items(Joi.string())
  }).required(),
  retryCount: Joi.number().integer().default(0).optional(),
  paymentSuccessful: Joi.boolean().default(false).optional(),
  challengeValid: Joi.boolean().default(false).optional(),
  dbIssue: Joi.object().optional(),
<<<<<<< HEAD
  assigneeMember: Joi.object().optional(),
=======
  assigneeMember: Joi.object().optional()
>>>>>>> db3a02cf
});


module.exports = {
  process
};

logger.buildService(module.exports);<|MERGE_RESOLUTION|>--- conflicted
+++ resolved
@@ -17,12 +17,9 @@
 const logger = require('../utils/logger');
 const errors = require('../utils/errors');
 const topcoderApiHelper = require('../utils/topcoder-api-helper');
-<<<<<<< HEAD
-=======
 const models = require('../models');
 const dbHelper = require('../utils/db-helper');
 const helper = require('../utils/helper');
->>>>>>> db3a02cf
 const gitHelper = require('../utils/git-helper');
 const emailService = require('./EmailService');
 const userService = require('./UserService');
@@ -56,65 +53,6 @@
   issue.prizes = _.map(matches, (match) => parseInt(match.replace('$', ''), 10));
   issue.title = issue.title.replace(/^(\[.*\])/, '').trim();
   return true;
-<<<<<<< HEAD
-}
-
-/**
- * Check the error object contains some error messages
- * @param {Object} err the error object
- * @param {Array} validErrorMessages the valid error messages
- * @returns {boolean} true if the error contains some valid error messages; or false otherwise
- * @private
- */
-function checkErrorMessages(err, validErrorMessages) {
-  return _.some(validErrorMessages, (errorMessage) => err.message && err.message.includes(errorMessage));
-}
-
-/**
- * handles the event gracefully when there is error processing the event
- * @param {Object} event the event
- * @param {Object} issue the issue
- * @param {Object} err the error
- */
-async function handleEventGracefully(event, issue, err) {
-  if (err.errorAt === 'topcoder' || err.errorAt === 'processor') {
-    event.retryCount = _.toInteger(event.retryCount);
-    // reschedule event
-    if (event.retryCount <= config.RETRY_COUNT) {
-      logger.debug('Scheduling event for next retry');
-      const newEvent = {...event};
-      newEvent.retryCount += 1;
-
-      const validErrorMessages = ['Failed to create challenge.', 'Failed to activate challenge.'];
-
-      delete newEvent.copilot;
-      setTimeout(async () => {
-        const kafka = require('../utils/kafka'); // eslint-disable-line
-        await kafka.send(JSON.stringify(newEvent));
-        logger.debug('The event is scheduled for retry');
-      }, config.RETRY_INTERVAL);
-    }
-
-    if (event.retryCount === config.RETRY_COUNT) {
-      let comment = `[${err.statusCode}]: ${err.message}`;
-      if (event.event === 'issue.closed' && event.paymentSuccessful === false) {
-        comment = `Payment failed: ${comment}`;
-      }
-      // notify error in git host
-      await gitHelper.createComment(event, issue.number, comment);
-
-      if (event.event === 'issue.closed') {
-        // reopen
-        await gitHelper.reOpenIssue(event, issue);
-        // ensure label is ready for review
-        const readyForReviewLabels = [config.READY_FOR_REVIEW_ISSUE_LABEL];
-        await gitHelper.addLabels(event, issue.number, readyForReviewLabels);
-      }
-    }
-  }
-  throw err;
-=======
->>>>>>> db3a02cf
 }
 
 /**
@@ -162,24 +100,15 @@
  * @returns {Promise<Object>} the project detail
  * @private
  */
-<<<<<<< HEAD
-async function getProjectDetail(issue, event) {
-  const fullRepoUrl = gitHelper.getFullRepoUrl(event);
-  const project = await models.Project.findOne({
-=======
 async function getProjectDetail(event) {
   const fullRepoUrl = gitHelper.getFullRepoUrl(event);
   const project = await dbHelper.scanOne(models.Project, {
->>>>>>> db3a02cf
     repoUrl: fullRepoUrl
   });
 
-<<<<<<< HEAD
-=======
   return project;
 }
 
->>>>>>> db3a02cf
 /**
  * removes the current assignee if user is not found in topcoder X mapping.
  * user first need to sign up in Topcoder X
@@ -190,17 +119,6 @@
  * @param {String} comment if any predefined message us there
  * @private
  */
-<<<<<<< HEAD
-async function rollbackAssignee(event, assigneeUserId, issue, reOpen = false) {
-  const assigneeUsername = await gitHelper.getUsernameById(event, assigneeUserId);
-  // comment on the git ticket for the user to self-sign up with the Topcoder x Self-Service tool
-  const comment = `@${assigneeUsername}, please sign-up with Topcoder X tool`;
-  await gitHelper.createComment(event, issue.number, comment);
-  // un-assign the user from the ticket
-  await gitHelper.removeAssign(event, issue.number, assigneeUserId, assigneeUsername);
-  if (reOpen) {
-    await gitHelper.reOpenIssue(event, issue);
-=======
 async function rollbackAssignee(event, assigneeUserId, issue, reOpen = false, comment = null) {
   const assigneeUsername = await gitHelper.getUsernameById(event, assigneeUserId);
   if (!comment) {
@@ -211,7 +129,6 @@
   await gitHelper.removeAssign(event, issue.number, assigneeUserId, assigneeUsername);
   if (reOpen) {
     await eventService.reOpenIssue(event, issue);
->>>>>>> db3a02cf
   }
 }
 
@@ -406,13 +323,6 @@
     await eventService.handleEventGracefully(event, issue, e);
     return;
   }
-<<<<<<< HEAD
-  // comment on the git ticket for the user to self-sign up with the Topcoder x Self-Service tool
-  const contestUrl = getUrlForChallengeId(dbIssue.challengeId);
-  const comment = `Contest ${contestUrl} has been updated - the new changes has been updated for this ticket.`;
-  await gitHelper.createComment(event, issue.number, comment);
-=======
->>>>>>> db3a02cf
 
   logger.debug(`updated challenge ${dbIssue.challengeId} for for issue ${issue.number}`);
 }
@@ -444,11 +354,7 @@
       if (issue.prizes[0] === 0) {
         closeChallenge = true;
       }
-<<<<<<< HEAD
-      
-=======
-
->>>>>>> db3a02cf
+
       if (closeChallenge) {
         logger.debug(`The associated challenge ${dbIssue.challengeId} is being scheduled for cancellation since no payment will be given`);
         setTimeout(async () => {
@@ -472,22 +378,14 @@
       logger.debug(`Getting the challenge meta-data for challenge ID : ${dbIssue.challengeId}`);
 
       const challenge = await topcoderApiHelper.getChallengeById(dbIssue.challengeId);
-<<<<<<< HEAD
-      if(challenge['currentStatus']=='Completed'){
-=======
       if (challenge.currentStatus === 'Completed') {
->>>>>>> db3a02cf
         logger.debug('Challenge is already complete, so no point in trying to do anything further');
         return;
       }
 
       logger.debug(`Looking up TC handle of git user: ${event.data.assignee.id}`);
       const assigneeMember = await userService.getTCUserName(event.provider, event.data.assignee.id);
-<<<<<<< HEAD
-      event.assigneeMember = assigneeMember
-=======
       event.assigneeMember = assigneeMember;
->>>>>>> db3a02cf
 
       // no mapping is found for current assignee remove assign, re-open issue and make comment
       // to assignee to login with Topcoder X
@@ -511,15 +409,9 @@
       };
       await topcoderApiHelper.updateChallenge(dbIssue.challengeId, updateBody);
 
-<<<<<<< HEAD
-      let copilotAlreadySet = await topcoderApiHelper.roleAlreadySet(dbIssue.challengeId, 'Copilot');
-
-      if(!copilotAlreadySet){
-=======
       const copilotAlreadySet = await topcoderApiHelper.roleAlreadySet(dbIssue.challengeId, 'Copilot');
 
       if (!copilotAlreadySet) {
->>>>>>> db3a02cf
         logger.debug(`Getting the topcoder member ID for copilot name : ${event.copilot.topcoderUsername}`);
         // get copilot tc user id
         const copilotTopcoderUserId = await topcoderApiHelper.getTopcoderMemberId(event.copilot.topcoderUsername);
@@ -533,12 +425,7 @@
           addForumWatch: true
         };
         await topcoderApiHelper.addResourceToChallenge(dbIssue.challengeId, copilotResourceBody);
-<<<<<<< HEAD
-      }
-      else{
-=======
       } else {
->>>>>>> db3a02cf
         logger.debug('Copilot is already set, so skipping');
       }
 
@@ -546,31 +433,16 @@
       const winnerId = await topcoderApiHelper.getTopcoderMemberId(assigneeMember.topcoderUsername);
       const assigneeAlreadySet = await topcoderApiHelper.roleAlreadySet(dbIssue.challengeId, 'Submitter');
 
-<<<<<<< HEAD
-      let assigneeAlreadySet = await topcoderApiHelper.roleAlreadySet(dbIssue.challengeId, 'Submitter');
-
-      if(!assigneeAlreadySet){
-        // adding reg
-        logger.debug('Adding assignee because one was not set');
-        await topcoderApiHelper.assignUserAsRegistrant(winnerId, dbIssue.challengeId);
-      }
-      else{
-=======
       if (!assigneeAlreadySet) {
         // adding reg
         logger.debug('Adding assignee because one was not set');
         await topcoderApiHelper.assignUserAsRegistrant(winnerId, dbIssue.challengeId);
       } else {
->>>>>>> db3a02cf
         logger.debug('Assignee is already set, so skipping');
       }
 
       // activate challenge
-<<<<<<< HEAD
-      if(challenge['currentStatus']=='Draft'){
-=======
       if (challenge.currentStatus === 'Draft') {
->>>>>>> db3a02cf
         await topcoderApiHelper.activateChallenge(dbIssue.challengeId);
       }
 
@@ -580,11 +452,7 @@
     }
   } catch (e) {
     event.paymentSuccessful = event.paymentSuccessful === true; // if once paid shouldn't be false
-<<<<<<< HEAD
-    await handleEventGracefully(event, issue, e);
-=======
     await eventService.handleEventGracefully(event, issue, e);
->>>>>>> db3a02cf
     return;
   }
   try {
@@ -597,16 +465,9 @@
       labels,
       updatedAt: new Date()
     });
-<<<<<<< HEAD
-    await dbIssue.save();
-    await gitHelper.markIssueAsPaid(event, issue.number, dbIssue.challengeId);
-  } catch (e) {
-    await handleEventGracefully(event, issue, e);
-=======
     await gitHelper.markIssueAsPaid(event, issue.number, dbIssue.challengeId, labels);
   } catch (e) {
     await eventService.handleEventGracefully(event, issue, e);
->>>>>>> db3a02cf
     return;
   }
 }
@@ -676,33 +537,21 @@
       updatedAt: new Date()
     });
   } catch (e) {
-<<<<<<< HEAD
-    await Issue.remove({
-=======
     logger.error(`Challenge creation failure: ${e}`);
     await dbHelper.remove(models.Issue, {
->>>>>>> db3a02cf
       number: issue.number,
       provider: issue.provider,
       repositoryId: issue.repositoryId
     });
-<<<<<<< HEAD
-    await handleEventGracefully(event, issue, e);
-=======
     await eventService.handleEventGracefully(event, issue, e);
->>>>>>> db3a02cf
     return;
   }
 
   const contestUrl = getUrlForChallengeId(issue.challengeId);
   const comment = `Contest ${contestUrl} has been created for this ticket.`;
   await gitHelper.createComment(event, issue.number, comment);
-<<<<<<< HEAD
-  if (event.provider === 'gitlab') {
-=======
 
   if (event.provider === 'gitlab' || recreate) {
->>>>>>> db3a02cf
     // if assignee is added during issue create then assign as well
     if (event.data.issue.assignees && event.data.issue.assignees.length > 0 && event.data.issue.assignees[0].id) {
       event.data.assignee = {
@@ -777,10 +626,7 @@
         const contestUrl = getUrlForChallengeId(dbIssue.challengeId);
         const comment = `Contest ${contestUrl} has been updated - ${userMapping.topcoderUsername} has been unassigned.`;
         await gitHelper.createComment(event, issue.number, comment);
-<<<<<<< HEAD
-=======
         await gitHelper.addLabels(event, issue.number, updateLabels);
->>>>>>> db3a02cf
         logger.debug(`Member ${userMapping.topcoderUsername} is unassigned from challenge with id ${dbIssue.challengeId}`);
       }
     } else {
@@ -856,42 +702,25 @@
     labels: event.data.issue.labels
   };
   const fullRepoUrl = gitHelper.getFullRepoUrl(event);
-<<<<<<< HEAD
-
-  const project = await models.Project.findOne({
-=======
   const project = await dbHelper.scanOne(models.Project, {
->>>>>>> db3a02cf
     repoUrl: fullRepoUrl
   });
 
   issue.projectId = project.id;
 
   // Parse prize from title
-<<<<<<< HEAD
-  let hasPrizes = parsePrizes(issue);
-=======
   const hasPrizes = parsePrizes(issue);
->>>>>>> db3a02cf
   // If the issue does not have prizes set, skip all processing
   if (!hasPrizes) {
     return;
   }
-<<<<<<< HEAD
-  const copilot = await userService.getRepositoryCopilot(event.provider, event.data.repository.full_name);
-=======
   const copilot = await userService.getRepositoryCopilotOrOwner(event.provider, event.data.repository.full_name);
->>>>>>> db3a02cf
   event.copilot = copilot;
 
   // Markdown the body
   issue.body = md.render(_.get(issue, 'body', ''));
   if (event.data.issue.assignees && event.data.issue.assignees.length > 0 && event.data.issue.assignees[0].id) {
-<<<<<<< HEAD
-    issue.assign = await gitHelper.getUsernameById(event, event.data.issue.assignees[0].id);
-=======
     issue.assignee = await gitHelper.getUsernameById(event, event.data.issue.assignees[0].id);
->>>>>>> db3a02cf
   }
   if (event.event === 'issue.created') {
     await handleIssueCreate(event, issue);
@@ -950,11 +779,7 @@
   paymentSuccessful: Joi.boolean().default(false).optional(),
   challengeValid: Joi.boolean().default(false).optional(),
   dbIssue: Joi.object().optional(),
-<<<<<<< HEAD
-  assigneeMember: Joi.object().optional(),
-=======
   assigneeMember: Joi.object().optional()
->>>>>>> db3a02cf
 });
 
 
