/*
 * Copyright (c) 2017 TopCoder, Inc. All rights reserved.
 */
'use strict';

/**
 * This service processes incoming issue events.
 * Changes in 1.1:
 * - changes related to https://www.topcoder.com/challenges/30060466
 * @author TCSCODER
 * @version 1.1
 */
const _ = require('lodash');
const Joi = require('joi');
const MarkdownIt = require('markdown-it');
const config = require('config');
const models = require('../models');
const logger = require('../utils/logger');
const errors = require('../utils/errors');
const topcoderApiHelper = require('../utils/topcoder-api-helper');
const gitHubService = require('./GithubService');
const emailService = require('./EmailService');
const userService = require('./UserService');
const gitlabService = require('./GitlabService');


const Issue = models.Issue;
const md = new MarkdownIt();

/**
 * Generate the contest url, given the challenge id
 * @param {String} challengeId The id of the challenge in topcoder
 * @returns {String} The topcoder url to access the challenge
 * @private
 */
function getUrlForChallengeId(challengeId) {
  return `${config.TC_URL}/challenges/${challengeId}`;
}

/**
 * Parse the prize from issue title.
 * @param {Object} issue the issue
 * @private
 */
function parsePrizes(issue) {
  const matches = issue.title.match(/(\$[0-9]+)(?=.*\])/g);

  if (!matches || matches.length === 0) {
    throw new Error(`Cannot parse prize from title: ${issue.title}`);
  }

  issue.prizes = _.map(matches, (match) => parseInt(match.replace('$', ''), 10));
  issue.title = issue.title.replace(/^(\[.*\])/, '').trim();
}

/**
 * handles the event gracefully when there is error processing the event
 * @param {Object} event the event
 * @param {Object} issue the issue
 * @param {Object} err the error
 */
async function handleEventGracefully(event, issue, err) {
  if (err.errorAt === 'topcoder' || err.errorAt === 'processor') {
    event.retryCount = _.toInteger(event.retryCount);
    // reschedule event
    if (event.retryCount <= config.RETRY_COUNT) {
      logger.debug('Scheduling event for next retry');
      const newEvent = {...event};
      newEvent.retryCount += 1;
      delete newEvent.copilot;
      setTimeout(async () => {
        const kafka = require('../utils/kafka'); // eslint-disable-line
        await kafka.send(JSON.stringify(newEvent));
        logger.debug('The event is scheduled for retry');
      }, config.RETRY_INTERVAL);
    }

    if (event.retryCount === config.RETRY_COUNT) {
      let comment = `[${err.statusCode}]: ${err.message}`;
      if (event.event === 'issue.closed' && event.paymentSuccessful === false) {
        comment = `Payment failed: ${comment}`;
      }
      // notify error in git host
      if (event.provider === 'github') {
        await gitHubService.createComment(event.copilot, event.data.repository.full_name, issue.number, comment);
      } else {
        await gitlabService.createComment(event.copilot, event.data.repository.id, issue.number, comment);
      }

      if (event.event === 'issue.closed') {
        // reopen
        await reOpenIssue(event, issue);
        // ensure label is ready for review
        const readyForReviewLabels = [config.READY_FOR_REVIEW_ISSUE_LABEL];
        if (event.provider === 'github') {
          await gitHubService.addLabels(event.copilot, event.data.repository.full_name, issue.number, readyForReviewLabels);
        } else {
          await gitlabService.addLabels(event.copilot, event.data.repository.id, issue.number, readyForReviewLabels);
        }
      }
    }
  }
  throw err;
}

/**
 * check if challenge is exists for given issue in db/topcoder
 * @param {Object} event the event
 * @param {Object} issue the issue
 * @returns {Object} the found db issue if exists
 * @private
 */
async function ensureChallengeExists(event, issue) {
  let dbIssue = await Issue.findOne({
    number: issue.number,
    provider: issue.provider,
    repositoryId: issue.repositoryId
  });
  if (!dbIssue) {
    // create if only in next retry of event
    // else there can be conflict when issue being created
    if (event.retryCount && _.toInteger(event.retryCount) > 1) {
      await handleIssueCreate(event, issue);
      dbIssue = await Issue.findOne({
        number: issue.number,
        provider: issue.provider,
        repositoryId: issue.repositoryId
      });
    } else {
      throw errors.internalDependencyError(`there is no challenge for the updated issue ${issue.number}`);
    }
  }
  return dbIssue;
}

/**
 * gets the project detail
 * @param {Object} issue the issue
 * @param {Object} event the event data
 * @returns {Object} the project detail
 * @private
 */
async function getProjectDetail(issue, event) {
  let fullRepoUrl;
  if (issue.provider === 'github') {
    fullRepoUrl = `https://github.com/${event.data.repository.full_name}`;
  } else if (issue.provider === 'gitlab') {
    fullRepoUrl = `${config.GITLAB_API_BASE_URL}/${event.data.repository.full_name}`;
  }
  const project = await models.Project.findOne({
    repoUrl: fullRepoUrl
  });
  return project;
}

/**
 * adds assignee as challenge registrant
 * @param {Number} topcoderUserId the topcoder user id
 * @param {Object} challengeId the challenge id
 * @private
 */
async function assignUserAsRegistrant(topcoderUserId, challengeId) {
  // role 1 from registrant
  const registrantBody = {
    roleId: 1,
    resourceUserId: topcoderUserId,
    phaseId: 0,
    addNotification: true,
    addForumWatch: true
  };
  await topcoderApiHelper.addResourceToChallenge(challengeId, registrantBody);
}

/**
 * re opens the issue
 * @param {Object} event the event
 * @param {Object} issue the issue
 */
async function reOpenIssue(event, issue) {
  if (event.provider === 'github') {
    await gitHubService.changeState(event.copilot, event.data.repository.full_name, issue.number, 'open');
  } else {
    await gitlabService.changeState(event.copilot, event.data.repository.id, issue.number, 'reopen');
  }
}

/**
 * removes the current assignee if user is not found in topcoder X mapping.
 * user first need to sign up in Topcoder X
 * @param {Object} event the event
 * @param {Number} assigneeUserId the issue assignee id
 * @param {Object} issue the issue
 * @param {boolean} reOpen the flag whether to reopen the issue or not
 * @private
 */
async function rollbackAssignee(event, assigneeUserId, issue, reOpen = false) {
  let assigneeUsername;
  if (event.provider === 'github') {
    assigneeUsername = await gitHubService.getUsernameById(event.copilot, assigneeUserId);
  } else {
    assigneeUsername = await gitlabService.getUsernameById(event.copilot, assigneeUserId);
  }
  // comment on the git ticket for the user to self-sign up with the Topcoder x Self-Service tool
  const comment = `@${assigneeUsername}, please sign-up with Topcoder X tool`;
  if (event.provider === 'github') {
    await gitHubService.createComment(event.copilot, event.data.repository.full_name, issue.number, comment);
    // un-assign the user from the ticket
    await gitHubService.removeAssign(event.copilot, event.data.repository.full_name, issue.number, assigneeUsername);
  } else {
    await gitlabService.createComment(event.copilot, event.data.repository.id, issue.number, comment);
    // un-assign the user from the ticket
    await gitlabService.removeAssign(event.copilot, event.data.repository.id, issue.number, assigneeUserId);
  }
  if (reOpen) {
    await reOpenIssue(event, issue);
  }
}


/**
 * Parse the comments from issue comment.
 * @param {Object} comment the comment
 * @returns {Object} the parsed comment
 * @private
 */
function parseComment(comment) {
  const parsedComment = {};

  parsedComment.isBid = /\/bid/.test(comment.body);
  if (parsedComment.isBid) {
    // parse bid amount
    const amountWithCommand = comment.body.match(/\/bid[ \t]+\$[0-9]+/g);
    if (!amountWithCommand || amountWithCommand.length === 0) {
      throw new Error(`Cannot parse bid amount from comment: '${comment.body}'`);
    }
    const numberPart = amountWithCommand[0].match(/\$[0-9]+/g)[0].replace('$', '');
    parsedComment.bidAmount = parseInt(numberPart, 10);
  }

  parsedComment.isAcceptBid = /\/accept_bid/.test(comment.body);
  if (parsedComment.isAcceptBid) {
    // eslint-disable-next-line no-useless-escape
    const command = comment.body.match(/\/accept_bid[ \t]+\@([^\s]+)[ \t]+\$[0-9]+/g);
    if (!command || command.length === 0) {
      throw new Error('Accept bid command is not valid');
    }
    // parse the accepted user
    // any word after @ till first space
    parsedComment.assignedUser = command[0].match(/@([^\s]+)/g)[0].replace('@', '');
    // parse accepted bid amount
    const numberPart = command[0].match(/\$[0-9]+/g)[0].replace('$', '');
    logger.debug(`parsed dollar amount out as ${numberPart}`);
    parsedComment.acceptedBidAmount = parseInt(numberPart, 10);
  }
  return parsedComment;
}

/**
 * handles the issue assignment
 * @param {Object} event the event
 * @param {Object} issue the issue
 * @private
 */
async function handleIssueAssignment(event, issue) {
  const assigneeUserId = event.data.assignee.id;
  logger.debug(`Looking up TC handle of git user: ${assigneeUserId}`);
  const userMapping = await userService.getTCUserName(event.provider, assigneeUserId);
  if (userMapping && userMapping.topcoderUsername) {
    let dbIssue;
    try {
      dbIssue = await ensureChallengeExists(event, issue);

      logger.debug(`Getting the topcoder member ID for member name: ${userMapping.topcoderUsername}`);
      const topcoderUserId = await topcoderApiHelper.getTopcoderMemberId(userMapping.topcoderUsername);
      // Update the challenge
      logger.debug(`Assigning user to challenge: ${userMapping.topcoderUsername}`);
      assignUserAsRegistrant(topcoderUserId, dbIssue.challengeId);
      dbIssue.set({
        assignee: issue.assignee
      });
      await dbIssue.save();
    } catch (err) {
      handleEventGracefully(event, issue, err);
      return;
    }
    const contestUrl = getUrlForChallengeId(dbIssue.challengeId);
    const comment = `Contest ${contestUrl} has been updated - it has been assigned to ${userMapping.topcoderUsername}.`;
    if (event.provider === 'github') {
      await gitHubService.createComment(event.copilot, event.data.repository.full_name, issue.number, comment);
    } else {
      await gitlabService.createComment(event.copilot, event.data.repository.id, issue.number, comment);
    }

    logger.debug(`Member ${userMapping.topcoderUsername} is assigned to challenge with id ${dbIssue.challengeId}`);
  } else {
    await rollbackAssignee(event, assigneeUserId, issue);
  }
}

/**
 * handles the issue comment event
 * @param {Object} event the event
 * @param {Object} issue the issue
 * @private
 */
async function handleIssueComment(event, issue) {
  const parsedComment = parseComment(event.data.comment);
  if (parsedComment.isBid) {
    logger.debug(`New bid is received with amount ${parsedComment.bidAmount}.`);
    await emailService.sendNewBidEmail(event.data, parsedComment.bidAmount);
  }
  if (parsedComment.isAcceptBid) {
    logger.debug(`Bid by ${parsedComment.assignedUser} is accepted with amount ${parsedComment.bidAmount} `);
    const newTitle = `[$${parsedComment.acceptedBidAmount}] ${issue.title}`;
    logger.debug(`updating issue: ${event.data.repository.name}/${issue.number}`);

    if (event.provider === 'github') {
      await gitHubService.updateIssue(event.copilot, event.data.repository.full_name, issue.number, newTitle);
    } else {
      await gitlabService.updateIssue(event.copilot, event.data.repository.id, issue.number, newTitle);
    }

    // assign user
    logger.debug(`assigning user, ${parsedComment.assignedUser} to issue: ${event.data.repository.name}/${issue.number}`);
    if (event.provider === 'github') {
      await gitHubService.assignUser(event.copilot, event.data.repository.full_name, issue.number, parsedComment.assignedUser);
    } else {
      const userId = await gitlabService.getUserIdByLogin(event.copilot, parsedComment.assignedUser);
      await gitlabService.assignUser(event.copilot, event.data.repository.id, issue.number, userId);
    }
  }
}

/**
 * handles the issue update event
 * @param {Object} event the event
 * @param {Object} issue the issue
 * @private
 */
async function handleIssueUpdate(event, issue) {
  let dbIssue;
  try {
    dbIssue = await ensureChallengeExists(event, issue);

    if (_.isMatch(dbIssue, issue)) {
      // Title, body, prizes doesn't change, just ignore
      logger.debug(`nothing changed for issue ${issue.number}`);
      return;
    }

    // Update the challenge
    await topcoderApiHelper.updateChallenge(dbIssue.challengeId, {
      name: issue.title,
      detailedRequirements: issue.body,
      prizes: issue.prizes
    });
    // Save
    dbIssue.set({
      title: issue.title,
      body: issue.body,
      prizes: issue.prizes,
      labels: issue.labels,
      assignee: issue.assignee
    });
    await dbIssue.save();
  } catch (e) {
    await handleEventGracefully(event, issue, e);
    return;
  }
  // comment on the git ticket for the user to self-sign up with the Topcoder x Self-Service tool
  const contestUrl = getUrlForChallengeId(dbIssue.challengeId);
  const comment = `Contest ${contestUrl} has been updated - the new changes has been updated for this ticket.`;
  if (event.provider === 'github') {
    await gitHubService.createComment(event.copilot, event.data.repository.full_name, issue.number, comment);
  } else {
    await gitlabService.createComment(event.copilot, event.data.repository.id, issue.number, comment);
  }

  logger.debug(`updated challenge ${dbIssue.challengeId} for for issue ${issue.number}`);
}


/**
 * handles the issue closed event
 * @param {Object} event the event
 * @param {Object} issue the issue
 * @private
 */
async function handleIssueClose(event, issue) {
  let dbIssue;
  try {
    dbIssue = await ensureChallengeExists(event, issue);
    if (!event.paymentSuccessful) {
      // if issue is closed without assignee then do nothing
      if (!event.data.assignee.id) {
        logger.debug(`This issue ${issue.number} doesn't have assignee so ignoring this event.`);
        return;
      }
      // if issue has paid label don't process further
      if (_.includes(event.data.issue.labels, config.PAID_ISSUE_LABEL)) {
        logger.debug(`This issue ${issue.number} is already paid with challenge ${dbIssue.challengeId}`);
        return;
      }

      logger.debug(`Looking up TC handle of git user: ${event.data.assignee.id}`);
      const assigneeMember = await userService.getTCUserName(event.provider, event.data.assignee.id);

      // no mapping is found for current assignee remove assign, re-open issue and make comment
      // to assignee to login with Topcoder X
      if (!(assigneeMember && assigneeMember.topcoderUsername)) {
        await rollbackAssignee(event, event.data.assignee.id, issue, true);
      }

      // get project detail from db
      const project = await getProjectDetail(issue, event);

      logger.debug(`Getting the billing account ID for project ID: ${project.tcDirectId}`);
      const accountId = await topcoderApiHelper.getProjectBillingAccountId(project.tcDirectId);

      logger.debug(`assigning the billing account id ${accountId} to challenge`);

      // adding assignees as well if it is missed/failed during update
      // prize needs to be again set after adding billing account otherwise it won't let activate
      const updateBody = {
        billingAccountId: accountId,
        prizes: issue.prizes
      };
      await topcoderApiHelper.updateChallenge(dbIssue.challengeId, updateBody);

      logger.debug(`Getting the topcoder member ID for member name: ${assigneeMember.topcoderUsername}`);
      const winnerId = await topcoderApiHelper.getTopcoderMemberId(assigneeMember.topcoderUsername);

      logger.debug(`Getting the topcoder member ID for copilot name : ${event.copilot.topcoderUsername}`);
      // get copilot tc user id
      const copilotTopcoderUserId = await topcoderApiHelper.getTopcoderMemberId(event.copilot.topcoderUsername);

      // role id 14 for copilot
      const copilotResourceBody = {
        roleId: 14,
        resourceUserId: copilotTopcoderUserId,
        phaseId: 0,
        addNotification: true,
        addForumWatch: true
      };
      await topcoderApiHelper.addResourceToChallenge(dbIssue.challengeId, copilotResourceBody);

      // adding reg
      await assignUserAsRegistrant(winnerId, dbIssue.challengeId);

      // activate challenge
      await topcoderApiHelper.activateChallenge(dbIssue.challengeId);

      logger.debug(`close challenge with winner ${assigneeMember.topcoderUsername}(${winnerId})`);
      await topcoderApiHelper.closeChallenge(dbIssue.challengeId, winnerId);
      event.paymentSuccessful = true;
    }
  } catch (e) {
    event.paymentSuccessful = event.paymentSuccessful === true; // if once paid shouldn't be false
    await handleEventGracefully(event, issue, e, event.paymentSuccessful);
    return;
  }
  try {
    logger.debug('update issue as paid');
    if (event.provider === 'github') {
      await gitHubService.markIssueAsPaid(event.copilot, event.data.repository.full_name, issue.number, dbIssue.challengeId);
    } else {
      await gitlabService.markIssueAsPaid(event.copilot, event.data.repository.id, issue.number, dbIssue.challengeId);
    }
  } catch (e) {
    await handleEventGracefully(event, issue, e, event.paymentSuccessful);
    return;
  }
}


/**
 * handles the issue create event
 * @param {Object} event the event
 * @param {Object} issue the issue
 * @private
 */
async function handleIssueCreate(event, issue) {
  // check if project for such repository is already created
  const project = await getProjectDetail(issue, event);

  // Check if duplicated
  const dbIssue = await Issue.findOne({
    number: issue.number,
    provider: issue.provider,
    repositoryId: issue.repositoryId
  });

  if (dbIssue) {
    throw new Error(
      `challenge ${dbIssue.challengeId} existed already for the issue ${issue.number}`);
  }

  if (!project) {
    throw new Error(
      'There is no project associated with this repository');
  }// if existing found don't create a project
  const projectId = project.tcDirectId;
  logger.debug(`existing project was found with id ${projectId} for repository ${event.data.repository.full_name}`);
  try {
    // Create a new challenge
    issue.challengeId = await topcoderApiHelper.createChallenge({
      name: issue.title,
      projectId,
      detailedRequirements: issue.body,
      prizes: issue.prizes,
      task: true
    });

    // Save
    await Issue.create(issue);
  } catch (e) {
    await handleEventGracefully(event, issue, e);
    return;
  }

  const contestUrl = getUrlForChallengeId(issue.challengeId);
  const comment = `Contest ${contestUrl} has been created for this ticket.`;
  if (event.provider === 'github') {
    await gitHubService.createComment(event.copilot, event.data.repository.full_name, issue.number, comment);
  } else {
    await gitlabService.createComment(event.copilot, event.data.repository.id, issue.number, comment);
  }
  if (event.provider === 'gitlab') {
    // if assignee is added during issue create then assign as well
    if (event.data.issue.assignees && event.data.issue.assignees.length > 0 && event.data.issue.assignees[0].id) {
      event.data.assignee = {
        id: event.data.issue.assignees[0].id
      };
      await handleIssueAssignment(event, issue);
    }
  }

  logger.debug(`new challenge created with id ${issue.challengeId} for issue ${issue.number}`);
}

/**
 * handles the issue label updated event
 * @param {Object} event the event
 * @param {Object} issue the issue
 * @private
 */
async function handleIssueLabelUpdated(event, issue) {
  let dbIssue;
  try {
    dbIssue = await ensureChallengeExists(event, issue);
  } catch (e) {
    await handleEventGracefully(event, issue, e);
    return;
  }
  dbIssue.set({
    labels: issue.labels
  });
  await dbIssue.save();
}

/**
 * handles the issue un assignment event
 * @param {Object} event the event
 * @param {Object} issue the issue
 * @private
 */
async function handleIssueUnAssignment(event, issue) {
  let dbIssue;
  try {
    dbIssue = await ensureChallengeExists(event, issue);
  } catch (e) {
    await handleEventGracefully(event, issue, e);
    return;
  }
  dbIssue.set({
    assignee: null
  });
  await dbIssue.save();
}

/**
 * Process issue event.
 * @param {Object} event the event
 */
async function process(event) {
  Joi.attempt(event, process.schema);

  const issue = {
    number: event.data.issue.number,
    title: event.data.issue.title,
    body: event.data.issue.body,
    provider: event.provider,
    repositoryId: event.data.repository.id,
    labels: event.data.issue.labels
  };
  let fullRepoUrl;
  if (event.provider === 'github') {
    fullRepoUrl = `https://github.com/${event.data.repository.full_name}`;
  } else if (event.provider === 'gitlab') {
    fullRepoUrl = `${config.GITLAB_API_BASE_URL}/${event.data.repository.full_name}`;
  }

  const project = await models.Project.findOne({
    repoUrl: fullRepoUrl
  });

  issue.projectId = project.id;

  // Parse prize from title
  parsePrizes(issue);
  const copilot = await userService.getRepositoryCopilot(event.provider, event.data.repository.full_name);
  event.copilot = copilot;

  // Markdown the body
  issue.body = md.render(_.get(issue, 'body', ''));

  if (event.data.issue.assignees && event.data.issue.assignees.length > 0 && event.data.issue.assignees[0].id) {
    if (event.provider === 'github') {
      issue.assignee = await gitHubService.getUsernameById(copilot, event.data.issue.assignees[0].id);
    } else if (event.provider === 'gitlab') {
      issue.assignee = await gitlabService.getUsernameById(copilot, event.data.issue.assignees[0].id);
    }
  }
<<<<<<< HEAD
  console.warn(JSON.stringify(issue));
=======
>>>>>>> 582218ea
  if (event.event === 'issue.created') {
    await handleIssueCreate(event, issue);
  } else if (event.event === 'issue.updated') {
    await handleIssueUpdate(event, issue);
  } else if (event.event === 'issue.closed') {
    await handleIssueClose(event, issue);
  } else if (event.event === 'comment.created' || event.event === 'comment.updated') {
    await handleIssueComment(event, issue);
  } else if (event.event === 'issue.assigned') {
    await handleIssueAssignment(event, issue);
  } else if (event.event === 'issue.labelUpdated') {
    await handleIssueLabelUpdated(event, issue);
  } else if (event.event === 'issue.unassigned') {
    await handleIssueUnAssignment(event, issue);
  }
}

process.schema = Joi.object().keys({
  event: Joi.string().valid('issue.created', 'issue.updated', 'issue.closed', 'comment.created', 'comment.updated', 'issue.assigned',
    'issue.labelUpdated', 'issue.unassigned').required(),
  provider: Joi.string().valid('github', 'gitlab').required(),
  data: Joi.object().keys({
    issue: Joi.object().keys({
      number: Joi.number().required(),
      title: Joi.string().required(),
      body: Joi.string().allow(''),
      labels: Joi.array().items(Joi.string()),
      assignees: Joi.array().items(Joi.object().keys({
        id: Joi.number().required()
      })),
      owner: Joi.object().keys({
        id: Joi.number().required()
      })
    }).required(),
    repository: Joi.object().keys({
      id: Joi.number().required(),
      name: Joi.string().required(),
      full_name: Joi.string().required()
    }).required(),
    comment: Joi.object().keys({
      id: Joi.number().required(),
      body: Joi.string().allow(''),
      user: Joi.object().keys({
        id: Joi.number().required()
      })
    }),
    assignee: Joi.object().keys({
      id: Joi.number().required().allow(null)
    }),
    labels: Joi.array().items(Joi.string())
  }).required(),
  retryCount: Joi.number().integer().default(0).optional(),
  paymentSuccessful: Joi.boolean().default(false).optional()
});


module.exports = {
  process
};

logger.buildService(module.exports);<|MERGE_RESOLUTION|>--- conflicted
+++ resolved
@@ -621,10 +621,6 @@
       issue.assignee = await gitlabService.getUsernameById(copilot, event.data.issue.assignees[0].id);
     }
   }
-<<<<<<< HEAD
-  console.warn(JSON.stringify(issue));
-=======
->>>>>>> 582218ea
   if (event.event === 'issue.created') {
     await handleIssueCreate(event, issue);
   } else if (event.event === 'issue.updated') {
